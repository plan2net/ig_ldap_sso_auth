--- conflicted
+++ resolved
@@ -1,9 +1,6 @@
 <?php
-<<<<<<< HEAD
+$domainsField = version_compare(TYPO3_version, '10.0', '<') ? 'domains,' : '';
 $sitesField = version_compare(TYPO3_version, '9.0', '>=') ? 'sites,' : '';
-=======
-$domainsField = version_compare(TYPO3_version, '10.0', '<') ? 'domains,' : '';
->>>>>>> bde695af
 
 return [
     'ctrl' => [
@@ -23,11 +20,7 @@
         'iconfile' => 'EXT:ig_ldap_sso_auth/Resources/Public/Icons/icon_tx_igldapssoauth_config.png',
     ],
     'interface' => [
-<<<<<<< HEAD
-        'showRecordFieldList' => 'hidden, name, domains, ' . $sitesField . '
-=======
-        'showRecordFieldList' => 'hidden, name, ' . $domainsField . '
->>>>>>> bde695af
+        'showRecordFieldList' => 'hidden, name, ' . $domainsField . $sitesField . '
                         ldap_server, ldap_charset, ldap_host, ldap_port, ldap_tls, ldap_ssl, ldap_binddn,
                         ldap_password, group_membership,
                         be_users_basedn, be_users_filter, be_users_mapping,
@@ -40,11 +33,7 @@
         '1' => [
             'showitem' => '
                     --div--;GENERAL,
-<<<<<<< HEAD
-                        hidden, name, domains, ' . $sitesField . '
-=======
-                        hidden, name, ' . $domainsField . '
->>>>>>> bde695af
+                        hidden, name, ' . $domainsField . $sitesField . '
                     --div--;LDAP,
                         ldap_server, ldap_charset,
                     --palette--;LLL:EXT:ig_ldap_sso_auth/Resources/Private/Language/locallang_db.xlf:palette.connection;connection,
