{
  "name": "causal/ig_ldap_sso_auth",
  "type": "typo3-cms-extension",
  "description": "This extension provides LDAP support for TYPO3 by delegating the authentication of frontend and/or backend users to the centrally-managed directory of your organization. It fully supports OpenLDAP and Active Directory and is capable of connecting securely to the authentication server using either TLS or SSL (ldaps://). In case of use in an intranet environment, this extension is a perfect match since it natively brings Single Sign-On (SSO) capability to TYPO3 without any complex configuration.",
  "keywords": [
    "TYPO3 CMS",
    "OpenLDAP",
    "Active Directory",
    "LDAP",
    "Authentication"
  ],
  "support": {
    "docs": "https://docs.typo3.org/p/causal/ig_ldap_sso_auth/main/en-us/",
    "issues": "https://github.com/xperseguers/t3ext-ig_ldap_sso_auth/issues",
    "source": "https://github.com/xperseguers/t3ext-ig_ldap_sso_auth"
  },
  "authors": [
    {
      "name": "Xavier Perseguers",
      "email": "xavier@causal.ch",
      "homepage": "https://www.causal.ch",
      "role": "Developer"
    }
  ],
  "license": "GPL-2.0-or-later",
  "require": {
    "php": ">=8.1.0 <=8.3.99",
    "ext-ldap": "*",
    "ext-json": "*",
    "typo3/cms-core": "^11 || ^12 || ^13"
  },
  "autoload": {
    "psr-4": {
      "Causal\\IgLdapSsoAuth\\": "Classes/"
    }
  },
  "extra": {
    "branch-alias": {
      "dev-master": "3.8.x-dev",
<<<<<<< HEAD
      "dev-3-8": "3.8.x-dev",
=======
      "dev-faeture/TYPO3v12": "4.0.x-dev",
>>>>>>> 66015ca7
      "dev-3-3": "3.3.x-dev"
    },
    "typo3/cms": {
      "extension-key": "ig_ldap_sso_auth"
    }
  }
}<|MERGE_RESOLUTION|>--- conflicted
+++ resolved
@@ -37,11 +37,7 @@
   "extra": {
     "branch-alias": {
       "dev-master": "3.8.x-dev",
-<<<<<<< HEAD
       "dev-3-8": "3.8.x-dev",
-=======
-      "dev-faeture/TYPO3v12": "4.0.x-dev",
->>>>>>> 66015ca7
       "dev-3-3": "3.3.x-dev"
     },
     "typo3/cms": {
